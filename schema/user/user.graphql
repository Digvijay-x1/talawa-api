--- conflicted
+++ resolved
@@ -28,7 +28,6 @@
     organizationUserBelongsToId: ID
   }
 
-<<<<<<< HEAD
   input UserWhereInput {
      id: ID
      id_not: ID
@@ -59,17 +58,6 @@
      email_starts_with: String
    }
 
-   enum UserOrderByInput {
-     id_ASC
-     id_DESC
-     firstName_ASC
-     firstName_DESC
-     lastName_ASC
-     lastName_DESC
-     email_ASC
-     email_DESC
-   }
-=======
   enum UserOrderByInput {
     id_ASC
     id_DESC
@@ -80,6 +68,5 @@
     email_ASC
     email_DESC
   }
->>>>>>> f49c7ca3
 
 `