<<<<<<< HEAD
const User = require('../../models/User');
const Organization = require('../../models/Organization');
const authCheck = require('../functions/authCheck');
const adminCheck = require('../functions/adminCheck');
=======
const User = require("../../models/User");
const Organization = require("../../models/Organization");
const authCheck = require("../functions/authCheck");
const adminCheck = require("../functions/adminCheck");
>>>>>>> b36fcd78

module.exports = async (parent, args, context) => {
  authCheck(context);
  // ensure organization exists
  let org = await Organization.findOne({ _id: args.data.organizationId });
  if (!org) throw new Error('Organization not found');

  // ensure user is an admin
  adminCheck(context, org);

  const errors = [];

  for await (const userId of args.data.userIds) {
    // do not run an async function inside a for each loop - it doesnt work
    // ensure user exists
    const user = await User.findOne({ _id: userId });
    // Errors inside a loop stop the loop it doesnt throw the error, errors have to be stored in an array an thrown at the end
    if (!user) {
      errors.push('User does not exist');
      break;
    }
    // ensure member being removed by admin is already a member
    const members = org._doc.members.filter((member) => member === user.id);
    if (members.length === 0) {
      errors.push('User is not a member');
      break;
    }

    // ensure the user the admin is trying to remove isn't an admin
    if (org._doc.admins.includes(user.id)) {
      errors.push(
        'Administrators cannot remove members who are also Administrators'
      );
      break;
    }

    // ensure the user the admin is trying to remove isn't the creator
    if (org._doc.creator === user.id) {
      errors.push(
        'Administratos cannot remove the creator of the organization from the organization'
      );
      break;
    }

    // remove member from organization
    org = await Organization.findOneAndUpdate(
      { _id: org.id },
      {
        $set: {
          members: org._doc.members.filter((member) => member !== user.id),
        },
      },
      {
        new: true,
      }
    );

    // remove org from user
    await User.findOneAndUpdate(
      { _id: user.id },
      {
        $set: {
          joinedOrganizations: user._doc.joinedOrganizations.filter(
            (organization) => organization !== org.id
          ),
        },
      }
    );
  }

  if (errors.length > 0) throw new Error(errors.join());

  return org;
};<|MERGE_RESOLUTION|>--- conflicted
+++ resolved
@@ -1,85 +1,83 @@
-<<<<<<< HEAD
-const User = require('../../models/User');
-const Organization = require('../../models/Organization');
-const authCheck = require('../functions/authCheck');
-const adminCheck = require('../functions/adminCheck');
-=======
 const User = require("../../models/User");
 const Organization = require("../../models/Organization");
 const authCheck = require("../functions/authCheck");
 const adminCheck = require("../functions/adminCheck");
->>>>>>> b36fcd78
 
-module.exports = async (parent, args, context) => {
+module.exports = async (parent, args, context, info) => {
   authCheck(context);
-  // ensure organization exists
-  let org = await Organization.findOne({ _id: args.data.organizationId });
-  if (!org) throw new Error('Organization not found');
+  try {
+    //ensure organization exists
+    let org = await Organization.findOne({ _id: args.data.organizationId });
+    if (!org) throw new Error("Organization not found");
 
-  // ensure user is an admin
-  adminCheck(context, org);
+    //ensure user is an admin
+    adminCheck(context, org);
 
-  const errors = [];
+    let errors = [];
+    
 
-  for await (const userId of args.data.userIds) {
-    // do not run an async function inside a for each loop - it doesnt work
-    // ensure user exists
-    const user = await User.findOne({ _id: userId });
-    // Errors inside a loop stop the loop it doesnt throw the error, errors have to be stored in an array an thrown at the end
-    if (!user) {
-      errors.push('User does not exist');
-      break;
-    }
-    // ensure member being removed by admin is already a member
-    const members = org._doc.members.filter((member) => member === user.id);
-    if (members.length === 0) {
-      errors.push('User is not a member');
-      break;
+    for await (const userId of args.data.userIds) {
+      // do not run an async function inside a for each loop - it doesnt work
+      //ensure user exists
+      const user = await User.findOne({ _id: userId });
+      // Errors inside a loop stop the loop it doesnt throw the error, errors have to be stored in an array an thrown at the end
+      if (!user) {
+        errors.push("User does not exist");
+        break;
+      }
+      //ensure member being removed by admin is already a member
+      const members = org._doc.members.filter((member) => member == user.id);
+      if (members.length == 0) {
+        errors.push("User is not a member");
+        break;
+      }
+
+      //ensure the user the admin is trying to remove isn't an admin
+      if (org._doc.admins.includes(user.id)) {
+        errors.push(
+          "Administrators cannot remove members who are also Administrators"
+        );
+        break;
+      }
+
+      //ensure the user the admin is trying to remove isn't the creator
+      if (org._doc.creator == user.id) {
+        errors.push(
+          "Administratos cannot remove the creator of the organization from the organization"
+        );
+        break;
+      }
+
+      //remove member from organization
+      org = await Organization.findOneAndUpdate(
+        { _id: org.id },
+        {
+          $set: {
+            members: org._doc.members.filter((member) => member != user.id),
+          },
+        },
+        {
+          new: true,
+        }
+      );
+
+      //remove org from user
+      await User.findOneAndUpdate(
+        { _id: user.id },
+        {
+          $set: {
+            joinedOrganizations: user._doc.joinedOrganizations.filter(
+              (organization) => organization != org.id
+            ),
+          },
+        }
+      );
     }
 
-    // ensure the user the admin is trying to remove isn't an admin
-    if (org._doc.admins.includes(user.id)) {
-      errors.push(
-        'Administrators cannot remove members who are also Administrators'
-      );
-      break;
-    }
+    if (errors.length > 0) throw new Error(errors.join());
 
-    // ensure the user the admin is trying to remove isn't the creator
-    if (org._doc.creator === user.id) {
-      errors.push(
-        'Administratos cannot remove the creator of the organization from the organization'
-      );
-      break;
-    }
-
-    // remove member from organization
-    org = await Organization.findOneAndUpdate(
-      { _id: org.id },
-      {
-        $set: {
-          members: org._doc.members.filter((member) => member !== user.id),
-        },
-      },
-      {
-        new: true,
-      }
-    );
-
-    // remove org from user
-    await User.findOneAndUpdate(
-      { _id: user.id },
-      {
-        $set: {
-          joinedOrganizations: user._doc.joinedOrganizations.filter(
-            (organization) => organization !== org.id
-          ),
-        },
-      }
-    );
+    return org;
+  } catch (e) {
+    throw e;
   }
-
-  if (errors.length > 0) throw new Error(errors.join());
-
-  return org;
 };