--- conflicted
+++ resolved
@@ -61,29 +61,19 @@
   removeEventProject,
   updateEventProject,
   createPost,
-<<<<<<< HEAD
   removePost,
   likePost,
   unlikePost,
   createTask,
   removeTask,
   updateTask,
-  createGroup,
-=======
->>>>>>> 50ade9c3
   sendMembershipRequest,
   acceptMembershipRequest,
   rejectMembershipRequest,
   cancelMembershipRequest,
   blockUser,
   unblockUser,
-<<<<<<< HEAD
-=======
   createGroupChat,
-  createTask,
-  removeTask,
-  updateTask
->>>>>>> 50ade9c3
 };
 
 module.exports = Mutation;